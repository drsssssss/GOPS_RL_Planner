--- conflicted
+++ resolved
@@ -70,11 +70,6 @@
         "obs_ref_interval": 0.8,
         "vehicle_spec": (1880.0, 1536.7, 1.13, 1.52, -128915.5, -85943.6, 20.0, 0.0),
         "singleton_mode": "reuse",
-<<<<<<< HEAD
-=======
-        # "no_done_at_collision": True,
-        # "ignore_surrounding": True
->>>>>>> dcbf4906
     }
     model_config = {
         "N": pre_horizon,
@@ -179,11 +174,7 @@
         help="Options: default/TanhGaussDistribution/GaussDistribution",
     )
     policy_func_type = parser.parse_known_args()[0].policy_func_type
-<<<<<<< HEAD
     parser.add_argument("--policy_hidden_sizes", type=list, default=[256, 256])
-=======
-    parser.add_argument("--policy_hidden_sizes", type=list, default=[256, 256, 256])
->>>>>>> dcbf4906
     parser.add_argument(
         "--policy_hidden_activation", type=str, default="gelu", help="Options: relu/gelu/elu/selu/sigmoid/tanh"
     )
