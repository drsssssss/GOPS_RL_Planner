--- conflicted
+++ resolved
@@ -42,11 +42,7 @@
     parser.add_argument("--action_low_limit", type=list, default=None)
     parser.add_argument("--action_type", type=str, default="continu")
     parser.add_argument("--reward_scale", type=float, default=1.0)
-<<<<<<< HEAD
     parser.add_argument("--state_obs_scale", type=list, default=[1.0, 1.0, 1.0, 1.0])
-=======
-    parser.add_argument("--state_obs_scale", type=list, default=[1.0, 1.0, 1.0 , 1.0])
->>>>>>> 3ff98c49
     parser.add_argument("--one_step_scale", type=list, default=[1.0 / 5.0])
     state_obs_scale = parser.parse_known_args()[0].state_obs_scale
     pre_horizon = parser.parse_known_args()[0].pre_horizon
