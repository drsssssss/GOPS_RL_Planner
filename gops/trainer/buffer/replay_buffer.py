--- conflicted
+++ resolved
@@ -102,13 +102,7 @@
         batch = {}
         for k, v in self.buf.items():
             if isinstance(v, np.ndarray):
-<<<<<<< HEAD
-                batch[k] = torch.as_tensor(v[idxs], dtype=torch.float32)
-            else:
-                batch[k] = v.array2tensor(v[idxs])
-=======
                 batch[k] = torch.as_tensor(v[idxes], dtype=torch.float32)
             else:
                 batch[k] = v.array2tensor(v[idxes])
->>>>>>> f45dd37e
         return batch