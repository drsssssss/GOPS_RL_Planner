--- conflicted
+++ resolved
@@ -160,12 +160,8 @@
         """
         obs_dim = 6
         action_dim = 1
-<<<<<<< HEAD
-        dt = 0.002
-=======
         dt = 0.01
         self.discrete_num = 5
->>>>>>> 932bc2c9
         lb_state = [-np.inf] * obs_dim
         hb_state = [np.inf] * obs_dim
         lb_action = [-1.0]
@@ -181,11 +177,7 @@
             device=device,
         )
         # define your custom parameters here
-<<<<<<< HEAD
-        self.discrete_num = 1
-=======
-
->>>>>>> 932bc2c9
+
         self.dynamics = Dynamics()
 
     def forward(self, obs: torch.Tensor, action: torch.Tensor, done: torch.Tensor, info: InfoDict) \
@@ -194,11 +186,7 @@
         for _ in range(self.discrete_num):
             next_obs = self.dynamics.f_xu(obs, 500 * action, self.dt / self.discrete_num)
             obs = next_obs
-<<<<<<< HEAD
-        reward = self.dynamics.compute_rewards(next_obs).reshape(-1)
-=======
         reward = self.dynamics.compute_rewards(next_obs,action).reshape(-1)
->>>>>>> 932bc2c9
         # done = torch.full([obs.size()[0]], False, dtype=torch.bool, device=self.device)
         done = self.dynamics.get_done(next_obs).reshape(-1)
         info = {"constraint": None}
