import argparse
import datetime
import glob
import os

import matplotlib.pyplot as plt
import numpy as np
import seaborn as sns
import torch
import pandas as pd
from gym import wrappers
from copy import copy

from gops.create_pkg.create_env import create_env
from gops.utils.plot_evaluation import cm2inch
from gops.utils.common_utils import get_args_from_json, mp4togif
from gops.sys_simulator.sys_opt_controller import NNController

default_cfg = dict()
default_cfg["fig_size"] = (12, 9)
default_cfg["dpi"] = 300
default_cfg["pad"] = 0.5

default_cfg["tick_size"] = 8
default_cfg["tick_label_font"] = "Times New Roman"
default_cfg["legend_font"] = {
    "family": "Times New Roman",
    "size": "8",
    "weight": "normal",
}
default_cfg["label_font"] = {
    "family": "Times New Roman",
    "size": "9",
    "weight": "normal",
}

default_cfg["img_fmt"] = "png"


class PolicyRuner:
    def __init__(self, log_policy_dir_list, trained_policy_iteration_list, save_render=False, plot_range=None,
                 is_init_info=False, init_info=None, legend_list=None, use_opt=False, constrained_env=False,
                 is_tracking=False, dt=None, obs_noise_type=None, obs_noise_data=None, action_noise_type=None, action_noise_data=None) -> None:
        self.log_policy_dir_list = log_policy_dir_list
        self.trained_policy_iteration_list = trained_policy_iteration_list
        self.save_render = save_render
        self.args = None
        self.plot_range = plot_range
        if is_init_info:
            self.init_info = init_info
        else:
            self.init_info = {}
        self.legend_list = legend_list
        self.use_opt = use_opt
        self.constrained_env = constrained_env
        self.is_tracking = is_tracking
        self.dt = dt
        self.policy_num = len(self.log_policy_dir_list)
        if self.policy_num != len(self.trained_policy_iteration_list):
            raise RuntimeError("The lenth of policy number is not equal to the number of policy iteration")
        self.obs_noise_type = obs_noise_type
        self.obs_noise_data = obs_noise_data
        self.action_noise_type = action_noise_type
        self.action_noise_data = action_noise_data

        # data for plot

        #####################################################
        self.args_list = []
        self.eval_list = []
        self.env_id_list = []
        self.algorithm_list = []
        self.tracking_list = []

        self.__load_all_args()
        self.env_id = self.get_n_verify_env_id()

        if self.use_opt:
            self.legend_list.append('OPT')
            self.error_dict = {}
            self.opt_controller = NNController(self.args_list[0], self.log_policy_dir_list[0]) # TODO: replace with MPCController

        # save path
        path = os.path.join(os.path.dirname(__file__), "..", "..", "policy_result")
        path = os.path.abspath(path)

        algs_name = ""
        for item in self.algorithm_list:
            algs_name = algs_name + item + "-"
        self.save_path = os.path.join(path, algs_name + self.env_id, datetime.datetime.now().strftime("%y%m%d-%H%M%S"))
        os.makedirs(self.save_path, exist_ok=True)

    def run_an_episode(self, env, controller, init_info, is_opt, render=True):
        state_list = []
        action_list = []
        reward_list = []
        constrain_list = []
        obs_list = []
        step = 0
        step_list = []
        info_list = [init_info]
        obs = env.reset(**init_info)
        state = env.state
        print('The initial state is:')
        print(self.__convert_format(state))
        # plot tracking
        state_with_ref_error = {}
        done = False
        info = {"TimeLimit.truncated": False}
        while not (done or info["TimeLimit.truncated"]):
            state_list.append(state)
            obs_list.append(obs)
            if is_opt:
                if env.has_optimal_controller:
                    action = env.control_policy(state)
                else:
                    action = self.opt_controller(obs)
            else:
                action = self.compute_action(obs, controller)
                action = self.__action_noise(action)
            next_obs, reward, done, info = env.step(action)

            action_list.append(action)
            step_list.append(step)
            reward_list.append(reward)
            info_list.append(info)

            obs = next_obs
            state = env.state
            step = step + 1
            # print("step:", step)

            if "TimeLimit.truncated" not in info.keys():
                info["TimeLimit.truncated"] = False
            # Draw environment animation
            if render:
                env.render()

            if self.constrained_env:
                constrain_list.append(info["constraint"])
            if self.is_tracking:
                state_num = len(info["ref"])
                self.ref_state_num = sum(x is not None for x in info["ref"])
                if step == 1:
                    for i in range(state_num):
                        if info["ref"][i] is not None:
                            state_with_ref_error["state-{}".format(i)] = []
                            state_with_ref_error["ref-{}".format(i)] = []
                            state_with_ref_error["state-{}-error".format(i)] = []

                for i in range(state_num):
                    if info["ref"][i] is not None:
                        state_with_ref_error["state-{}".format(i)].append(info["state"][i])
                        state_with_ref_error["ref-{}".format(i)].append(info["ref"][i])
                        state_with_ref_error["state-{}-error".format(i)].append(info["ref"][i] - info["state"][i])

        eval_dict = {
            "reward_list": reward_list,
            "action_list": action_list,
            "state_list": state_list,
            "step_list": step_list,
            "obs_list": obs_list,
            "info_list": info_list
        }
        if self.constrained_env:
            eval_dict.update({
                "constrain_list": constrain_list,
            })

        if self.is_tracking:
            tracking_dict = state_with_ref_error
        else:
            tracking_dict = {}

        return eval_dict, tracking_dict

    def compute_action(self, obs, networks):
        batch_obs = torch.from_numpy(np.expand_dims(obs, axis=0).astype("float32"))
        logits = networks.policy(batch_obs)
        action_distribution = networks.create_action_distributions(logits)
        action = action_distribution.mode()
        action = action.detach().numpy()[0]
        return action

    def draw(self):
        fig_size = (
            default_cfg["fig_size"],
            default_cfg["fig_size"],
        )
        action_dim = self.eval_list[0]["action_list"][0].shape[0]
        state_dim = self.eval_list[0]["state_list"][0].shape[0]
        if self.constrained_env:
            constrain_dim = self.eval_list[0]["constrain_list"][0].shape[0]
        policy_num = len(self.algorithm_list)
        if self.use_opt:
            policy_num += 1
            self.algorithm_list.append("OPT")

        # Create initial list
        reward_list = []
        action_list = []
        state_list = []
        step_list = []
        state_ref_error_list = []
        constrain_list = []
        # Put data into list
        for i in range(policy_num):
            reward_list.append(np.array(self.eval_list[i]["reward_list"]))
            action_list.append(np.array(self.eval_list[i]["action_list"]))
            state_list.append(np.array(self.eval_list[i]["state_list"]))
            step_list.append(np.array(self.eval_list[i]["step_list"]))
            if self.constrained_env:
                constrain_list.append(self.eval_list[i]["constrain_list"])
            if self.is_tracking:
                state_ref_error_list.append(self.tracking_list[i])

        if self.plot_range is None:
            pass
        elif len(self.plot_range) == 2:

            for i in range(policy_num):
                start_range = self.plot_range[0]
                end_range = min(self.plot_range[1], reward_list[i].shape[0])

                reward_list[i] = reward_list[i][start_range: end_range]
                action_list[i] = action_list[i][start_range: end_range]
                state_list[i] = state_list[i][start_range: end_range]
                step_list[i] = step_list[i][start_range: end_range]
                if self.constrained_env:
                    constrain_list[i] = constrain_list[i][start_range: end_range]
                if self.is_tracking:
                    for key, value in self.tracking_list[i].items():
                        self.tracking_list[i][key] = value[start_range: end_range]
        else:
            raise NotImplementedError("The setting of plot range is wrong")

        # Convert List to Array
        reward_array = np.array(reward_list)
        action_array = np.array(action_list)
        state_array = np.array(state_list)
        step_array = np.array(step_list)
        state_ref_error_array = np.array(state_ref_error_list)
        x_label = "Time Step"
        if self.dt is not None:
            step_array = step_array * self.dt
            x_label = "Time(s)"

        if self.constrained_env:
            constrain_array = np.array(constrain_list)

        # Plot reward
        path_reward_fmt = os.path.join(self.save_path, "Reward.{}".format(default_cfg["img_fmt"]))
        fig, ax = plt.subplots(figsize=cm2inch(*fig_size), dpi=default_cfg["dpi"])

        # save reward data to csv
        reward_data = pd.DataFrame(data=reward_array)
        reward_data.to_csv('{}\\Reward.csv'.format(self.save_path), encoding='gbk')

        for i in range(policy_num):
            legend = self.legend_list[i] if len(self.legend_list) == policy_num else self.algorithm_list[i]
            sns.lineplot(x=step_array[i], y=reward_array[i], label="{}".format(legend))
        plt.tick_params(labelsize=default_cfg["tick_size"])
        labels = ax.get_xticklabels() + ax.get_yticklabels()
        [label.set_fontname(default_cfg["tick_label_font"]) for label in labels]
        plt.xlabel(x_label, default_cfg["label_font"])
        plt.ylabel("Reward", default_cfg["label_font"])
        plt.legend(loc="best", prop=default_cfg["legend_font"])
        fig.tight_layout(pad=default_cfg["pad"])
        plt.savefig(path_reward_fmt, format=default_cfg["img_fmt"], bbox_inches="tight")

        # plot action
        for j in range(action_dim):
            path_action_fmt = os.path.join(self.save_path, "Action-{}.{}".format(j+1, default_cfg["img_fmt"]))
            fig, ax = plt.subplots(figsize=cm2inch(*fig_size), dpi=default_cfg["dpi"])

            # save action data to csv
            action_data = pd.DataFrame(data=action_array[:, :, j])
            action_data.to_csv('{}\\Action-{}.csv'.format(self.save_path, j+1), encoding='gbk')

            for i in range(policy_num):
                legend = self.legend_list[i] if len(self.legend_list) == policy_num else self.algorithm_list[i]
                sns.lineplot(x=step_array[i], y=action_array[i, :, j],
                             label="{}".format(legend))
            plt.tick_params(labelsize=default_cfg["tick_size"])
            labels = ax.get_xticklabels() + ax.get_yticklabels()
            [label.set_fontname(default_cfg["tick_label_font"]) for label in labels]
            plt.xlabel(x_label, default_cfg["label_font"])
            plt.ylabel("Action-{}".format(j+1), default_cfg["label_font"])
            plt.legend(loc="best", prop=default_cfg["legend_font"])
            fig.tight_layout(pad=default_cfg["pad"])
            plt.savefig(path_action_fmt, format=default_cfg["img_fmt"], bbox_inches="tight")

        # plot state
        for j in range(state_dim):
            path_state_fmt = os.path.join(self.save_path, "State-{}.{}".format(j+1, default_cfg["img_fmt"]))
            fig, ax = plt.subplots(figsize=cm2inch(*fig_size), dpi=default_cfg["dpi"])

            # save state data to csv
            state_data = pd.DataFrame(data=state_array[:, :, j])
            state_data.to_csv('{}\\State-{}.csv'.format(self.save_path, j+1), encoding='gbk')

            for i in range(policy_num):
                legend = self.legend_list[i] if len(self.legend_list) == policy_num else self.algorithm_list[i]
                sns.lineplot(x=step_array[i], y=state_array[i, :, j],
                             label="{}".format(legend))
            plt.tick_params(labelsize=default_cfg["tick_size"])
            labels = ax.get_xticklabels() + ax.get_yticklabels()
            [label.set_fontname(default_cfg["tick_label_font"]) for label in labels]
            plt.xlabel(x_label, default_cfg["label_font"])
            plt.ylabel("State-{}".format(j+1), default_cfg["label_font"])
            plt.legend(loc="best", prop=default_cfg["legend_font"])
            fig.tight_layout(pad=default_cfg["pad"])
            plt.savefig(path_state_fmt, format=default_cfg["img_fmt"], bbox_inches="tight")

        # plot tracking
        if self.is_tracking:
            for j in range(self.ref_state_num):

                # plot state and ref
                path_tracking_state_fmt = os.path.join(self.save_path, "State-{}.{}".format(j + 1, default_cfg["img_fmt"]))
                fig, ax = plt.subplots(figsize=cm2inch(*fig_size), dpi=default_cfg["dpi"])
                # save tracking state data to csv
                tracking_state_data = []
                for i in range(policy_num):
                    legend = self.legend_list[i] if len(self.legend_list) == policy_num else self.algorithm_list[i]
                    sns.lineplot(x=step_array[i], y=state_ref_error_array[i]["state-{}".format(j)], label="{}".format(legend))
                    tracking_state_data.append(state_ref_error_array[i]["state-{}".format(j)])
                sns.lineplot(x=step_array[0], y=state_ref_error_array[0]["ref-{}".format(j)], label="ref")
                tracking_state_data.append(state_ref_error_array[0]["ref-{}".format(j)])
                plt.tick_params(labelsize=default_cfg["tick_size"])
                labels = ax.get_xticklabels() + ax.get_yticklabels()
                [label.set_fontname(default_cfg["tick_label_font"]) for label in labels]
                plt.xlabel(x_label, default_cfg["label_font"])
                plt.ylabel("State-{}".format(j + 1), default_cfg["label_font"])
                plt.legend(loc="best", prop=default_cfg["legend_font"])
                fig.tight_layout(pad=default_cfg["pad"])
                plt.savefig(path_tracking_state_fmt, format=default_cfg["img_fmt"], bbox_inches="tight")

                tracking_state_data = pd.DataFrame(data=np.array(tracking_state_data))
                tracking_state_data.to_csv('{}\\State-{}.csv'.format(self.save_path, j + 1), encoding='gbk')

                # plot state-ref error
                path_tracking_error_fmt = os.path.join(self.save_path, "Ref - State-{}.{}".format(j+1, default_cfg["img_fmt"]))
                fig, ax = plt.subplots(figsize=cm2inch(*fig_size), dpi=default_cfg["dpi"])
                # save tracking error data to csv
                tracking_error_data = []
                for i in range(policy_num):
                    legend = self.legend_list[i] if len(self.legend_list) == policy_num else self.algorithm_list[i]
                    sns.lineplot(x=step_array[i], y=state_ref_error_array[i]["state-{}-error".format(j)], label="{}".format(legend))
                    tracking_error_data.append(state_ref_error_array[i]["state-{}-error".format(j)])
                plt.tick_params(labelsize=default_cfg["tick_size"])
                labels = ax.get_xticklabels() + ax.get_yticklabels()
                [label.set_fontname(default_cfg["tick_label_font"]) for label in labels]
                plt.xlabel(x_label, default_cfg["label_font"])
                plt.ylabel("Ref $-$ State-{}".format(j+1), default_cfg["label_font"])
                plt.legend(loc="best", prop=default_cfg["legend_font"])
                fig.tight_layout(pad=default_cfg["pad"])
                plt.savefig(path_tracking_error_fmt, format=default_cfg["img_fmt"], bbox_inches="tight")

                tracking_error_data = pd.DataFrame(data=np.array(tracking_error_data))
                tracking_error_data.to_csv('{}\\Ref - State-{}.csv'.format(self.save_path, j+1), encoding='gbk')

        # plot constraint value
        if self.constrained_env:
            for j in range(constrain_dim):
                path_constraint_fmt = os.path.join(self.save_path, "Constrain-{}.{}".format(j+1, default_cfg["img_fmt"]))
                fig, ax = plt.subplots(figsize=cm2inch(*fig_size), dpi=default_cfg["dpi"])

                # save reward data to csv
                constrain_data = pd.DataFrame(data=constrain_array[:, :, j])
                constrain_data.to_csv('{}\\Constrain-{}.csv'.format(self.save_path, j+1), encoding='gbk')

                for i in range(policy_num):
                    legend = self.legend_list[i] if len(self.legend_list) == policy_num else self.algorithm_list[i]
                    sns.lineplot(x=step_array[i], y=constrain_array[i, :, j], label="{}".format(legend))
                plt.tick_params(labelsize=default_cfg["tick_size"])
                labels = ax.get_xticklabels() + ax.get_yticklabels()
                [label.set_fontname(default_cfg["tick_label_font"]) for label in labels]
                plt.xlabel(x_label, default_cfg["label_font"])
                plt.ylabel("Constrain-{}".format(j+1), default_cfg["label_font"])
                plt.legend(loc="best", prop=default_cfg["legend_font"])
                fig.tight_layout(pad=default_cfg["pad"])
                plt.savefig(path_constraint_fmt, format=default_cfg["img_fmt"], bbox_inches="tight")

        # plot error with opt
        if self.use_opt:
            # reward error
            path_reward_error_fmt = os.path.join(self.save_path, "Reward error.{}".format(default_cfg["img_fmt"]))
            fig, ax = plt.subplots(figsize=cm2inch(*fig_size), dpi=default_cfg["dpi"])

            # save reward error data to csv
            reward_error_array = reward_array[:-1] - reward_array[-1]
            reward_error_data = pd.DataFrame(data=reward_error_array)
            reward_error_data.to_csv('{}\\Reward error.csv'.format(self.save_path), encoding='gbk')

            for i in range(policy_num - 1):
                legend = self.legend_list[i] if len(self.legend_list) == policy_num else self.algorithm_list[i]
                sns.lineplot(x=step_array[i], y=reward_error_array[i], label="{}".format(legend))
            plt.tick_params(labelsize=default_cfg["tick_size"])
            labels = ax.get_xticklabels() + ax.get_yticklabels()
            [label.set_fontname(default_cfg["tick_label_font"]) for label in labels]
            plt.xlabel(x_label, default_cfg["label_font"])
            plt.ylabel("Reward error", default_cfg["label_font"])
            plt.legend(loc="best", prop=default_cfg["legend_font"])
            fig.tight_layout(pad=default_cfg["pad"])
            plt.savefig(path_reward_error_fmt, format=default_cfg["img_fmt"], bbox_inches="tight")

            # action error
            for j in range(action_dim):
                path_action_error_fmt = os.path.join(self.save_path, "Action-{} error.{}".format(j+1, default_cfg["img_fmt"]))
                fig, ax = plt.subplots(figsize=cm2inch(*fig_size), dpi=default_cfg["dpi"])

                action_error_array = np.zeros_like(action_array[:-1])

                for i in range(policy_num - 1):
                    action_error_array[i] = action_array[i] - action_array[-1]
                    legend = self.legend_list[i] if len(self.legend_list) == policy_num else self.algorithm_list[i]
                    sns.lineplot(x=step_array[i], y=action_error_array[i, :, j],
                                 label="{}".format(legend))
                plt.tick_params(labelsize=default_cfg["tick_size"])
                labels = ax.get_xticklabels() + ax.get_yticklabels()
                [label.set_fontname(default_cfg["tick_label_font"]) for label in labels]
                plt.xlabel(x_label, default_cfg["label_font"])
                plt.ylabel("Action-{} error".format(j+1), default_cfg["label_font"])
                plt.legend(loc="best", prop=default_cfg["legend_font"])
                fig.tight_layout(pad=default_cfg["pad"])
                plt.savefig(path_action_error_fmt, format=default_cfg["img_fmt"], bbox_inches="tight")

                # save action error data to csv
                action_error_data = pd.DataFrame(data=action_error_array[:, :, j])
                action_error_data.to_csv('{}\\Action-{} error.csv'.format(self.save_path, j+1), encoding='gbk')

            # state error
            for j in range(state_dim):
                path_state_error_fmt = os.path.join(self.save_path, "State-{} error.{}".format(j+1, default_cfg["img_fmt"]))
                fig, ax = plt.subplots(figsize=cm2inch(*fig_size), dpi=default_cfg["dpi"])

                state_error_array = np.zeros_like(state_array[:-1])

                for i in range(policy_num - 1):
                    state_error_array[i] = state_array[i] - state_array[-1]
                    legend = self.legend_list[i] if len(self.legend_list) == policy_num else self.algorithm_list[i]
                    sns.lineplot(x=step_array[i], y=state_error_array[i, :, j],
                                 label="{}".format(legend))
                plt.tick_params(labelsize=default_cfg["tick_size"])
                labels = ax.get_xticklabels() + ax.get_yticklabels()
                [label.set_fontname(default_cfg["tick_label_font"]) for label in labels]
                plt.xlabel(x_label, default_cfg["label_font"])
                plt.ylabel("State-{} error".format(j+1), default_cfg["label_font"])
                plt.legend(loc="best", prop=default_cfg["legend_font"])
                fig.tight_layout(pad=default_cfg["pad"])
                plt.savefig(path_state_error_fmt, format=default_cfg["img_fmt"], bbox_inches="tight")

                # save state data to csv
                state_error_data = pd.DataFrame(data=state_error_array[:, :, j])
                state_error_data.to_csv('{}\\State-{} error.csv'.format(self.save_path, j+1), encoding='gbk')

            # compute relative error with opt
            error_result = {}
            # action error
            for i in range(policy_num - 1):
                legend = self.legend_list[i] if len(self.legend_list) == policy_num else "Policy-{}".format(i+1)
                error_result.update({legend: {}})
                # action error
                for j in range(action_dim):
                    action_error = {}
                    error_list = []
                    for q in range(len(action_array[0])):
                        error = np.abs(action_array[i, q, j] - action_array[-1, q, j]) \
                                / (np.max(action_array[-1, :, j]) - np.min(action_array[-1, :, j]))
                        error_list.append(error)
                    action_error["Max_error"] = '{:.2f}%'.format(max(error_list)*100)
                    action_error["Mean_error"] = '{:.2f}%'.format(sum(error_list) / len(error_list)*100)
                    error_result[legend].update({"Action-{}".format(j + 1): action_error})
                # state error
                for o in range(state_dim):
                    state_error = {}
                    error_list = []
<<<<<<< HEAD
                    for q in range(len(state_array[0])):
=======
                    for q in range(self.obs_nums):
>>>>>>> 965a961a
                        error = np.abs(state_array[i, q, o] - state_array[-1, q, o]) \
                                / (np.max(state_array[-1, :, o]) - np.min(state_array[-1, :, o]))
                        error_list.append(error)
                    state_error["Max_error"] = '{:.2f}%'.format(max(error_list)*100)
                    state_error["Mean_error"] = '{:.2f}%'.format(sum(error_list) / len(error_list)*100)
                    error_result[legend].update({"State-{}".format(o + 1): state_error})

            writer = pd.ExcelWriter('{}\\Error-result.xlsx'.format(self.save_path))
            for i in range(self.policy_num):
                legend = self.legend_list[i] if len(self.legend_list) == policy_num else "Policy-{}".format(i + 1)
                policy_result = pd.DataFrame(data=error_result[legend])
                policy_result.to_excel(writer, legend)
            writer.save()
            error_result_data = pd.DataFrame(data=error_result)
            # error_result_data.to_csv('{}\\Error-result.csv'.format(self.save_path), encoding='gbk')
            pd.set_option('display.max_columns', None)
            pd.set_option('display.max_rows', None)
            for key, value in error_result_data.items():
                print("===========================================================")
                print('Policy {}'.format(key))
                for key, value in value.items():
                    print(key, value)




    @staticmethod
    def __load_args(log_policy_dir):
        json_path = os.path.join(log_policy_dir, "config.json")
        parser = argparse.ArgumentParser()
        args_dict = vars(parser.parse_args())
        args = get_args_from_json(json_path, args_dict)
        return args

    def __load_all_args(self):
        for i in range(self.policy_num):
            log_policy_dir = self.log_policy_dir_list[i]
            args = self.__load_args(log_policy_dir)
            self.args_list.append(args)
            env_id = args["env_id"]
            self.env_id_list.append(env_id)
            self.algorithm_list.append(args["algorithm"])

    def __load_env(self,use_opt =False):
        if use_opt:
            env = create_env( **self.args)
        else:
            env_args = {
                **self.args,
                "obs_noise_type": self.obs_noise_type,
                "obs_noise_data": self.obs_noise_data,
                "action_noise_type": self.action_noise_type,
                "action_noise_data": self.action_noise_data,
            }
            env = create_env(**env_args)
        if self.save_render:
            video_path = os.path.join(self.save_path, "videos")
            env = wrappers.RecordVideo(env, video_path,
                                       name_prefix="{}_video".format(self.args["algorithm"]))
        self.args["action_high_limit"] = env.action_space.high
        self.args["action_low_limit"] = env.action_space.low
        # self.args["has_controller"] = hasattr(env, 'has_optimal_controller') & env.has_optimal_controller
        return env

    def __load_policy(self, log_policy_dir, trained_policy_iteration):
        # Create policy
        alg_name = self.args["algorithm"]
        alg_file_name = alg_name.lower()
        file = __import__(alg_file_name)
        ApproxContainer = getattr(file, "ApproxContainer")
        networks = ApproxContainer(**self.args)
        # print("Create {}-policy successfully!".format(alg_name))

        # Load trained policy
        log_path = log_policy_dir + "/apprfunc/apprfunc_{}.pkl".format(trained_policy_iteration)
        networks.load_state_dict(torch.load(log_path))
        # print("Load {}-policy successfully!".format(alg_name))
        return networks

    def __convert_format(self,origin_data_list:list):
        data_list = copy(origin_data_list)
        for i in range(len(origin_data_list)):
            if isinstance(origin_data_list[i],list) or isinstance(origin_data_list[i],np.ndarray) :
                data_list[i]= self.__convert_format(origin_data_list[i])
            else:
                data_list[i] = '{:.2g}'.format(origin_data_list[i])
        return(data_list)





    def __run_data(self):
        for i in range(self.policy_num):
            log_policy_dir = self.log_policy_dir_list[i]
            trained_policy_iteration = self.trained_policy_iteration_list[i]

            self.args = self.args_list[i]
            env = self.__load_env()
            print('The environment for policy {}'.format(i+1))
            if hasattr(env, 'train_space') and hasattr(env, 'work_space'):
                print('The train space is')
                print(self.__convert_format(env.train_space))
                print('The work space is')
                print(self.__convert_format(env.work_space))
            networks = self.__load_policy(log_policy_dir, trained_policy_iteration)

            # Run policy
            eval_dict, tracking_dict = self.run_an_episode(env, networks, self.init_info, is_opt=False, render=False)
            # mp4 to gif
            self.eval_list.append(eval_dict)
            self.tracking_list.append(tracking_dict)

        if self.use_opt:
            self.args = self.args_list[self.policy_num-1]
            env = self.__load_env(use_opt=True)
            print('The environment for opt')
            env.set_mode('test')
            controller = self.opt_controller
            eval_dict_opt, tracking_dict_opt = self.run_an_episode(env, controller, self.init_info, is_opt=True, render=False)
            self.eval_list.append(eval_dict_opt)
            if self.is_tracking:
                self.tracking_list.append(tracking_dict_opt)
            # opt_obs_list = eval_dict_opt["obs_list"]
            # opt_state_list = eval_dict_opt["state_list"]
            # opt_info_list = eval_dict_opt["info_list"]
            # self.obs_nums = len(opt_obs_list)
            # for i in range(self.policy_num):
            #     log_policy_dir = self.log_policy_dir_list[i]
            #     trained_policy_iteration = self.trained_policy_iteration_list[i]
            #     self.args = self.args_list[i]
            #     env = self.__load_env()
            #     networks = self.__load_policy(log_policy_dir, trained_policy_iteration)
            #     net_error_dict = self.__error_compute(env, opt_obs_list, opt_state_list,opt_info_list, networks, self.obs_nums, is_opt=False)
            #     LQ_error_dict = self.__error_compute(env, opt_obs_list, opt_state_list,opt_info_list, controller, self.obs_nums, is_opt=True)
            #     self.error_dict["policy_{}".format(i)] = net_error_dict
            #     self.error_dict["opt"] = LQ_error_dict


    def __get_init_info(self, env, init_state_nums):
        state_list = []
        obs_list = []
        for i in range(init_state_nums):
            obs = env.reset()
            obs_list.append(obs)
        return obs_list

    def __action_noise(self, action):
        if self.action_noise_type is None:
            return action
        elif self.action_noise_type == "normal":
            return action + np.random.normal(loc=self.action_noise_data[0], scale=self.action_noise_data[1])
        elif self.action_noise_type == "uniform":
            return action + np.random.uniform(low=self.action_noise_data[0], high=self.action_noise_data[1])

    def __error_compute(self, env, obs_list, state_list,info_list, controller, init_state_nums, is_opt):
        action_list = []
        next_state_list = []
        for i in range(init_state_nums):
            obs = obs_list[i]
            state = state_list[i]
            info_list[i].update({'init_state':state,'init_obs':obs})
            env.reset(**info_list[i])

            if is_opt:
                if env.has_optimal_controller:
                    action = env.control_policy(state)
                else:
                    action = controller(obs)
            else:
                action = self.compute_action(obs, controller)
                action = self.__action_noise(action)

            next_obs, reward, done, info = env.step(action)
            next_state = env.state
            action_list.append(action)
            next_state_list.append(next_state)
        action_array = np.array(action_list)
        next_state_array = np.array(next_state_list)
        error_dict = {"action": action_array, "next_state": next_state_array}

        return error_dict

    def __save_mp4_as_gif(self):
        if self.save_render:
            videos_path = os.path.join(self.save_path, "videos")

            videos_list = [i for i in glob.glob(os.path.join(videos_path, "*.mp4"))]
            for v in videos_list:
                mp4togif(v)

    def get_n_verify_env_id(self):
        env_id = self.env_id_list[0]
        for i, eid in enumerate(self.env_id_list):
            assert env_id == eid, "policy {} and policy 0 is not trained in the same environment".format(i)
        return env_id

    def run(self):
        self.__run_data()
        self.__save_mp4_as_gif()
        self.draw()<|MERGE_RESOLUTION|>--- conflicted
+++ resolved
@@ -476,11 +476,7 @@
                 for o in range(state_dim):
                     state_error = {}
                     error_list = []
-<<<<<<< HEAD
                     for q in range(len(state_array[0])):
-=======
-                    for q in range(self.obs_nums):
->>>>>>> 965a961a
                         error = np.abs(state_array[i, q, o] - state_array[-1, q, o]) \
                                 / (np.max(state_array[-1, :, o]) - np.min(state_array[-1, :, o]))
                         error_list.append(error)
