--- conflicted
+++ resolved
@@ -14,11 +14,7 @@
 from typing import Callable, List, Optional, Tuple, Union
 import warnings
 from gops.env.env_gen_ocp.pyth_base import State
-<<<<<<< HEAD
-from gops.env.env_gen_ocp.env_model.pyth_model_base import EnvModel
-=======
 from gops.env.env_gen_ocp.env_model.pyth_base_model import EnvModel
->>>>>>> 044041aa
 import torch
 from functorch import jacrev
 import numpy as np
