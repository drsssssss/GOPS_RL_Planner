--- conflicted
+++ resolved
@@ -161,14 +161,6 @@
                  value=data_dict[data_name]['y'])
 
 
-<<<<<<< HEAD
-tb_tags = {'loss_actor': 'Loss/loss_actor',
-           'loss_critic': 'Loss/loss_critic',
-           'alg_time': 'Time/alg_time',
-           'sampler_time': 'Time/sampler_time',
-           'total_average_return': 'Evaluation/total_average_return',
-           "critic_avg_value": 'Train/critic_average_value',
-=======
 tb_tags = {'TAR of RL iteration': 'Evaluation/1. TAR-RL iteration',
            'TAR of total time': 'Evaluation/2. TAR-Total time [s]',
            'TAR of collected samples': 'Evaluation/3. TAR-Collected samples',
@@ -178,7 +170,6 @@
            'alg_time': 'Time/alg_time',
            'sampler_time': 'Time/sampler_time',
            'critic_avg_value': 'Train/critic_average_value',
->>>>>>> c28b1023
            }
 
 if __name__ == '__main__':
